--- conflicted
+++ resolved
@@ -4,8 +4,6 @@
 from numpy.testing import assert_allclose
 
 import pygeems
-from . import FPATH_DATA
-
 from . import FPATH_DATA
 
 
@@ -25,7 +23,6 @@
     assert_allclose(actual, expected, rtol=0.01)
 
 
-<<<<<<< HEAD
 @pytest.mark.parametrize(
     "case", json.load(open(FPATH_DATA / "rezaeian_et_al-2014.json"))
 )
@@ -36,11 +33,12 @@
 
     assert_allclose(ret.dsf, case["dsf"], rtol=0.01)
     assert_allclose(ret.ln_std, case["ln_std"], rtol=0.01)
-=======
+
+
 @pytest.fixture()
 def timeseries():
     ts = pygeems.ground_motion.TimeSeries.read_at2(
-        FPATH_DATA / 'RSN4863_CHUETSU_65036EW.AT2'
+        FPATH_DATA / "RSN4863_CHUETSU_65036EW.AT2"
     )
     return ts
 
@@ -51,6 +49,4 @@
 
 def test_at2_accels(timeseries):
     assert_allclose(timeseries.accels.size, 6000)
-    assert_allclose(timeseries.accels[[0, -1]],
-                    [-.2674464E-03, -.4684600E-04])
->>>>>>> 80bb2692
+    assert_allclose(timeseries.accels[[0, -1]], [-0.2674464e-03, -0.4684600e-04])