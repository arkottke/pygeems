--- conflicted
+++ resolved
@@ -4,12 +4,7 @@
 
 import pygeems
 
-<<<<<<< HEAD
-
-FPATH_DATA = pathlib.Path(__file__).parent / "data"
-=======
 from . import FPATH_DATA
->>>>>>> 80bb2692
 
 
 @pytest.mark.parametrize(
@@ -26,21 +21,8 @@
         # (0.1, 0.38, None, 80, 36.9),
     ],
 )
-<<<<<<< HEAD
 def test_calc_disp_rs08(yield_coef, pga, mag, pgv, expected):
     disp = pygeems.slope_disp.calc_disp_rs08(yield_coef, pga, mag=mag, pgv=pgv)
-=======
-def test_calc_disp_sr09(
-        yield_coef,
-        pga,
-        mag,
-        pgv,
-        expected
-):
-    disp = pygeems.slope_disp.calc_disp_sr09(
-        yield_coef, pga, mag=mag, pgv=pgv
-    )
->>>>>>> 80bb2692
     # Compare to 2 cm of displacement
     assert_allclose(disp, expected, atol=2)
 
@@ -111,14 +93,8 @@
     ],
 )
 def test_calc_disp_bt07(yield_coef, period_slide, psa_dts, expected):
-<<<<<<< HEAD
     median = pygeems.slope_disp.calc_disp_bt07(yield_coef, period_slide, psa_dts)
     assert_allclose(median, expected, rtol=0.10)
-=======
-    median = pygeems.slope_disp.calc_disp_bt07(
-        yield_coef, period_slide, psa_dts)
-    np.testing.assert_allclose(median, expected, rtol=0.10)
->>>>>>> 80bb2692
 
 
 @pytest.mark.parametrize(
@@ -133,19 +109,12 @@
 def test_calc_block_displacement(invert, yield_coef, expected):
     time_step = 0.01
     # Acceleration data in g
-<<<<<<< HEAD
     accels = np.loadtxt(str(FPATH_DATA / "kobe-nis-000.dat"))
     yield_coef = yield_coef
 
     disps, vels = pygeems.slope_disp.calc_rigid_disp(
         time_step, accels, yield_coef, invert
     )
-=======
-    accels = np.loadtxt(str(FPATH_DATA / 'kobe-nis-000.dat'))
-
-    disps = pygeems.slope_disp.calc_rigid_disp(
-        time_step, accels, yield_coef, invert)['disps']
->>>>>>> 80bb2692
     disp_max = disps[-1]
     # Large rtol because of slightly different implementations
     assert_allclose(disp_max, expected, rtol=0.04)
@@ -182,7 +151,6 @@
     assert_allclose(ret, 1 - expected, rtol=0.25)
 
 
-<<<<<<< HEAD
 # Test values from Figure 13 of Cho and Rathje (20222)
 @pytest.mark.parametrize(
     "yield_coef,period_slide,height_ratio,pgv,expected",
@@ -243,9 +211,10 @@
     # Reported values are probability of no displacement
     # Limited number of digits in table make testing difficult
     assert_allclose(ret, expected, rtol=0.05)
-=======
+
+
 def test_ha19_trans_func():
-    ha19 = pygeems.slope_disp.HaleAbrahamson19(100, freq_nat=5.)
+    ha19 = pygeems.slope_disp.HaleAbrahamson19(100, freq_nat=5.0)
     np.testing.assert_allclose(ha19.shear_vel, 1500)
 
     trans_func = ha19._calc_trans_func([0.1], 0.01)
@@ -256,21 +225,21 @@
 def test_ha19_displacement():
     # Acceleration data in g
     ts = pygeems.ground_motion.TimeSeries.read_at2(
-        FPATH_DATA / 'RSN4863_CHUETSU_65036EW.AT2')
+        FPATH_DATA / "RSN4863_CHUETSU_65036EW.AT2"
+    )
 
     ha19 = pygeems.slope_disp.HaleAbrahamson19(50, shear_vel=800)
     disp = ha19(ts.time_step, ts.accels, 0.1)
 
 
 @pytest.mark.parametrize(
-    'pgv,pga,mag,expected',
+    "pgv,pga,mag,expected",
     # Test values selected from Figure 3.13
     [
         (10, None, None, 5.9),
         (None, 0.1, 7, 6.1),
-    ]
+    ],
 )
 def test_calc_disp_cr20(pgv, pga, mag, expected):
     disp = pygeems.slope_disp.calc_disp_cr20(0.1, 0.6, pga, mag, pgv)
-    np.testing.assert_allclose(disp, expected, rtol=0.01)
->>>>>>> 80bb2692
+    np.testing.assert_allclose(disp, expected, rtol=0.01)