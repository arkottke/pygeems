--- conflicted
+++ resolved
@@ -1,20 +1,13 @@
-<<<<<<< HEAD
 """pyGEEMs: slope displacement functions and classes."""
+
 import collections
 from typing import Optional
 from typing import Union
 
-=======
 import numpy as np
->>>>>>> 80bb2692
-import numba
-import numpy as np
-import scipy.constants
 from numpy.typing import ArrayLike
-from scipy.integrate import cumulative_trapezoid
+
 from scipy.stats import norm
-
-import pyrotd
 
 from typing import Optional
 
@@ -43,7 +36,6 @@
 
 
 @dist_lognorm
-<<<<<<< HEAD
 def calc_disp_rs08(
     yield_coef: float,
     pga: FloatOrArrayLike,
@@ -52,6 +44,11 @@
     **kwargs,
 ):
     """Rathje and Saygili (2008) slope displacement model.
+
+    Two models are provided:
+        - PGV
+        - PGA and M_w
+    The standard deviation model is only provided for the *PGV* based model.
 
     Parameters
     ----------
@@ -75,34 +72,6 @@
     ln_std : float or `numpy.ndarray`
         Natural log standard deviation. Returned if `stats` is True.
     """
-=======
-def calc_disp_sr09(
-        yield_coef: float,
-        pga: float,
-        mag: Optional[float] = None,
-        pgv: Optional[float] = None,
-        **kwargs
-):
-    """Calculate the displacement predicted by Saygili and Rathje (2009).
-
-    Two models are provided:
-        - PGV
-        - PGA and M_w
-    The standard deviation model is only provided for the *PGV* based model.
-
-    Parameters
-    ----------
-    yield_coef: float
-        yield coefficient of the slope [g]
-    pga: float
-        peak ground acceleration of the ground motion [g]
-    mag: float or None
-        moment magnitude of the event
-    pgv: float or None
-        peak ground velocity of the ground motion [cm/sec]
-    """
-
->>>>>>> 80bb2692
     if mag is None:
         method = "pgv"
     elif pgv is None:
@@ -110,7 +79,6 @@
     else:
         raise NotImplementedError
 
-<<<<<<< HEAD
     P = {
         model: np.rec.fromrecords(values, names="a1,a2,a3,a4,a5,a6,a7")
         for model, values in zip(
@@ -133,29 +101,8 @@
     )
     if method == "mag":
         ln_disp += P.a7 * (mag - 6)
-=======
-    if method == 'pgv':
-        C = np.rec.fromrecords(
-            [-1.56, -4.58, -20.84, 44.75, -30.50, -0.64, 1.55],
-            names='a1,a2,a3,a4,a5,a6,a7'
-        )
-    else:
-        C = np.rec.fromrecords(
-            [4.89, -4.85, -19.64, 42.49, -29.06, 0.72, 0.89],
-            names='a1,a2,a3,a4,a5,a6,a7'
-        )
-
-    yp_ratio = yield_coef / pga
-    ln_disp = (
-            C.a1 + C.a2 * yp_ratio +
-            C.a3 * yp_ratio ** 2 + C.a4 * yp_ratio ** 3 +
-            C.a5 * yp_ratio ** 4 + C.a6 * np.log(pga)
-    )
-    if method == 'mag':
-        ln_disp += C.a7 * (mag - 6)
->>>>>>> 80bb2692
-    else:
-        ln_disp += C.a7 * np.log(pgv)
+    else:
+        ln_disp += P.a7 * np.log(pgv)
 
     if method == "mag":
         ln_std = 0.73 + 0.79 * yp_ratio - 0.54 * yp_ratio**2
@@ -167,23 +114,13 @@
 
 @dist_lognorm
 def calc_disp_ra11(
-<<<<<<< HEAD
     yield_coef: float,
-    pga: FloatOrArrayLike,
+    pga: float | npt.ArrayLike,
     period_slide: float,
     period_mean: float,
     mag: Optional[float] = None,
     pgv: Optional[float] = None,
     **kwargs,
-=======
-        yield_coef: float,
-        pga: float,
-        period_slide: float,
-        period_mean: float,
-        mag: Optional[float] = None,
-        pgv: Optional[float] = None,
-        **kwargs
->>>>>>> 80bb2692
 ):
     """Rathje and Antonakos (2011) slope displacement model."""
     if mag is None:
@@ -202,19 +139,9 @@
         k_max = pga * np.exp(ln_ratio)
 
     # Compute median
-<<<<<<< HEAD
     if method == "mag":
         ln_disp = calc_disp_rs08(yield_coef, k_max, mag=mag, stats=True)[0]
         f_1 = np.minimum(3.69 * period_slide - 1.22 * period_slide**2, 2.78)
-=======
-    if method == 'mag':
-        ln_disp = \
-            calc_disp_sr09(yield_coef, k_max, mag=mag, stats=True)[0]
-        f_1 = np.minimum(
-            3.69 * period_slide - 1.22 * period_slide ** 2,
-            2.78
-        )
->>>>>>> 80bb2692
         ln_disp += f_1
     else:
         if period_ratio < 0.2:
@@ -224,12 +151,7 @@
             ln_ratio = 0.240 * ln_pr + (-0.091 - 0.171 * pga) * ln_pr**2
             k_velmax = pgv * np.exp(ln_ratio)
 
-<<<<<<< HEAD
         ln_disp = calc_disp_rs08(yield_coef, k_max, pgv=k_velmax, stats=True)[0]
-=======
-        ln_disp = \
-            calc_disp_sr09(yield_coef, k_max, pgv=k_velmax, stats=True)[0]
->>>>>>> 80bb2692
 
         f_2 = np.minimum(1.42 * period_slide, 0.71)
         ln_disp += f_2
@@ -273,18 +195,8 @@
 
 
 @dist_lognorm
-<<<<<<< HEAD
 def calc_disp_wla06(yield_coef: float, pga: float, psa_1s: float, mag: float, **kwds):
     """Watson-Lamprey and Abrahamson (2006) slope displacement model."""
-=======
-def calc_disp_wla06(
-        yield_coef: float,
-        pga: float,
-        psa_1s: float,
-        mag: float,
-        **kwds
-):
->>>>>>> 80bb2692
     # Constants from Table 1.
     # Updated values were provided by Jennie
     a1 = 5.463
@@ -308,7 +220,6 @@
     ln_pga_ky = np.log(pga / yield_coef)
     ln_psa_pga = np.log(psa_1s / pga)
 
-<<<<<<< HEAD
     ln_mean = (
         a1
         + b1 * (ln_psa_1s + 0.45)
@@ -319,18 +230,6 @@
         + e1 * (ln_dur_ky - 0.74)
         + e2 * (ln_dur_ky - 0.74) ** 2
         + 1 / (f1 * (ln_pga_ky + f2))
-=======
-    ln_mean = np.atleast_1d(
-        a1 +
-        b1 * (ln_psa_1s + 0.45) +
-        b2 * (ln_psa_1s + 0.45) ** 2 +
-        c1 * (ln_a_rms - 1) +
-        d1 * ln_psa_pga +
-        d2 * ln_psa_pga ** 2 +
-        e1 * (ln_dur_ky - 0.74) +
-        e2 * (ln_dur_ky - 0.74) ** 2 +
-        1 / (f1 * (ln_pga_ky + f2))
->>>>>>> 80bb2692
     )
 
     # Equation not valid for PGA values less than the yield coef
@@ -347,17 +246,8 @@
 
 
 @dist_lognorm
-<<<<<<< HEAD
 def calc_disp_bt07(yield_coef: float, period_slide: float, psa_dts: float, **kwds):
     """Bray and Travasarou (2007)."""
-=======
-def calc_disp_bt07(
-        yield_coef: float,
-        period_slide: float,
-        psa_dts: float,
-        **kwds
-):
->>>>>>> 80bb2692
     # Simplification
     ln_yield_coef = np.log(yield_coef)
     ln_psa_dts = np.log(psa_dts)
@@ -377,16 +267,8 @@
     return ln_mean, ln_std
 
 
-<<<<<<< HEAD
 def calc_prob_disp_bt07(yield_coef: float, period_slide: float, psa_dts: float, **kwds):
     """Bray and Travasarou (2007), probability of non-zero displacement."""
-=======
-def calc_prob_disp_bt07(
-        yield_coef: float,
-        period_slide: float,
-        psa_dts: float,
-):
->>>>>>> 80bb2692
     # Probability of a non-zero displacement
     # Modified from Equation (3)
     ln_yield_coef = np.log(yield_coef)
@@ -401,7 +283,6 @@
     return prob_disp
 
 
-<<<<<<< HEAD
 @dist_lognorm
 def calc_disp_cr21(
     pgv: float, yield_coef: float, period_slide: float, height_ratio: float, **kwds
@@ -556,13 +437,6 @@
 
 def calc_prob_disp_bea17(
     yield_coef: float, period_slide: float, psa_dts: float, **kwds
-=======
-@numba.jit
-def _calc_block_velocity(
-        time_step: float,
-        accels: np.ndarray,
-        yield_coef: float
->>>>>>> 80bb2692
 ):
     """Bray et al. (2017) slope displacement model for subduction events."""
     ln_yield_coef = np.log(yield_coef)
@@ -638,14 +512,7 @@
 
 
 def calc_rigid_disp(
-<<<<<<< HEAD
-    time_step: float, accels: ArrayLike, yield_coef: float, invert: bool = False
-=======
-        time_step: float,
-        accels: np.ndarray,
-        yield_coef: float,
-        invert: bool = False
->>>>>>> 80bb2692
+    time_step: float, accels: npt.ArrayLike, yield_coef: float, invert: bool = False
 ):
     """Compute the displacement and velocity of a rigid sliding mass.
 
@@ -679,10 +546,7 @@
     vels = _calc_block_velocity(time_step, accels, yield_coef)
     disps = np.r_[0, cumulative_trapezoid(vels, dx=time_step)]
 
-    return {
-        'disps': disps,
-        'vels': vels
-    }
+    return {"disps": disps, "vels": vels}
 
 
 class HaleAbrahamson19:
@@ -698,21 +562,41 @@
     nl_model: str, 'darendeli' or 'vucetic_dobry'
         Nonlinear model of the material
     """
+
     C = np.rec.fromrecords(
-        [0.76, 0.35, -0.00049, 0.00329, -0.03558, 0.35297, -0.89726, 1.25375,
-         0.00024, -1.14426, 0.00090, -1.91824, 0.00145, -0.00993, 0.86560,
-         0.57934, 0.00172, 0.40392, 0.85],
-        names='a1,a2,a3,a4,a5,a6,a7,a8,a9,a10,a11,a12,a13,a14,a15,a16,a17,a18,alpha'
+        [
+            0.76,
+            0.35,
+            -0.00049,
+            0.00329,
+            -0.03558,
+            0.35297,
+            -0.89726,
+            1.25375,
+            0.00024,
+            -1.14426,
+            0.00090,
+            -1.91824,
+            0.00145,
+            -0.00993,
+            0.86560,
+            0.57934,
+            0.00172,
+            0.40392,
+            0.85,
+        ],
+        names="a1,a2,a3,a4,a5,a6,a7,a8,a9,a10,a11,a12,a13,a14,a15,a16,a17,a18,alpha",
     )
 
-    NL_MODELS = ('darendeli', 'vucetic_dobry')
-
-    def __init__(self,
-                 height: float,
-                 shear_vel: Optional[float] = None,
-                 freq_nat: Optional[float] = None,
-                 nl_model: str = 'darendeli'):
-
+    NL_MODELS = ("darendeli", "vucetic_dobry")
+
+    def __init__(
+        self,
+        height: float,
+        shear_vel: Optional[float] = None,
+        freq_nat: Optional[float] = None,
+        nl_model: str = "darendeli",
+    ):
         assert nl_model in self.NL_MODELS
 
         self._height = height
@@ -739,23 +623,17 @@
     def shear_vel(self):
         return self._shear_vel
 
-    def __call__(self,
-                 time_step: float,
-                 accels: np.ndarray,
-                 yield_coef: float ):
+    def __call__(self, time_step: float, accels: np.ndarray, yield_coef: float):
         # Compute acceleration of sliding mass
         accels = self._calc_sliding_mass_accels(time_step, accels)
 
         disps = [
-            calc_rigid_disp(
-                time_step, accels, yield_coef, invert=invert)['disps'][-1]
+            calc_rigid_disp(time_step, accels, yield_coef, invert=invert)["disps"][-1]
             for invert in [True, False]
         ]
         return disps
 
-    def _calc_sliding_mass_accels(self,
-                                  time_step: float,
-                                  accels: np.ndarray ):
+    def _calc_sliding_mass_accels(self, time_step: float, accels: np.ndarray):
         # Compute the Fourier amplitude spectra
         accels = np.asarray(accels)
         fourier_amps = np.fft.rfft(accels)
@@ -764,8 +642,13 @@
         period_nl = self.C.a1 * np.log(1 / self.freq_nat) + self.C.a2
         ln_spec_accel = np.log(
             pyrotd.calc_oscillator_resp(
-                freqs, fourier_amps, 0.05, 1 / period_nl,
-                peak_resp_only=True, osc_type='psa')
+                freqs,
+                fourier_amps,
+                0.05,
+                1 / period_nl,
+                peak_resp_only=True,
+                osc_type="psa",
+            )
         )
 
         trans_func = self._calc_trans_func(freqs, ln_spec_accel)
@@ -773,17 +656,15 @@
 
         return np.fft.irfft(fourier_amps)
 
-    def _calc_trans_func(self,
-                         freqs: np.ndarray,
-                         ln_spec_accel: np.ndarray ):
+    def _calc_trans_func(self, freqs: np.ndarray, ln_spec_accel: np.ndarray):
         freqs = np.asarray(freqs)
         ln_height = np.log(self.height)
 
-        if self._nl_model == 'darendeli':
+        if self._nl_model == "darendeli":
             c3 = 1
             b5 = 0
             b6 = 0
-        elif self._nl_model == 'vucetic_dobry':
+        elif self._nl_model == "vucetic_dobry":
             c3 = 0.32
             b5 = -2.0
             b6 = -1.0
@@ -792,42 +673,40 @@
 
         b1 = self.C.a9 * self.shear_vel + self.C.a10
         b2 = self.C.a11 * self.shear_vel + self.C.a12
-        b3 = (
-            (self.C.a13 * ln_height + self.C.a14) * self.shear_vel +
-            (self.C.a15 * ln_height + self.C.a16)
+        b3 = (self.C.a13 * ln_height + self.C.a14) * self.shear_vel + (
+            self.C.a15 * ln_height + self.C.a16
         )
         b4 = self.C.a17 * self.shear_vel + self.C.a18
-        damping = np.exp(
-            b1 + b2 / (1 + np.exp(b3 + b5 + (b4 + b6) * ln_spec_accel)))
-
-        c1 = (
-            (self.C.a3 * ln_height + self.C.a4) * self.shear_vel +
-            (self.C.a5 * ln_height + self.C.a6)
+        damping = np.exp(b1 + b2 / (1 + np.exp(b3 + b5 + (b4 + b6) * ln_spec_accel)))
+
+        c1 = (self.C.a3 * ln_height + self.C.a4) * self.shear_vel + (
+            self.C.a5 * ln_height + self.C.a6
         )
         c2 = self.C.a7 * c1 + self.C.a8
         period_ratio = 1 + c3 * np.exp(c1 * (c2 + ln_spec_accel))
         # Compute the effective natural frequency of the dam correcting for the
         # shortening of the frequency due to nonlinearity and damping.
-        nat_freq_eff = self.freq_nat / ((1 - damping ** 2) * period_ratio)
+        nat_freq_eff = self.freq_nat / ((1 - damping**2) * period_ratio)
 
         trans_func = self.C.alpha * (
-            1 + (1j ** 2 / (freqs ** 2 - nat_freq_eff ** 2 -
-                            2j * nat_freq_eff * freqs))
+            1 + (1j**2 / (freqs**2 - nat_freq_eff**2 - 2j * nat_freq_eff * freqs))
         )
         # Limit transfer function to be at least one below the natural
         # frequency.
-        mask = (freqs < nat_freq_eff) & (trans_func < 1.)
-        trans_func[mask] = 1.
+        mask = (freqs < nat_freq_eff) & (trans_func < 1.0)
+        trans_func[mask] = 1.0
 
         return trans_func
+
 
 @dist_lognorm
 def calc_disp_cr20(
-        yield_coef: float,
-        period_slide: float,
-        pga: Optional[float] = None,
-        mag: Optional[float] = None,
-        pgv: Optional[float] = None):
+    yield_coef: float,
+    period_slide: float,
+    pga: Optional[float] = None,
+    mag: Optional[float] = None,
+    pgv: Optional[float] = None,
+):
     """Calculate the displacement predicted by Cho and Rathje (2020).
 
     Two models are provided:
@@ -850,22 +729,32 @@
     """
     # Check the inputs
     if pgv is None and pga and mag:
-        method = 'pga'
+        method = "pga"
     elif pgv and pga is None and mag is None:
-        method = 'pgv'
+        method = "pgv"
     else:
         raise NotImplementedError
 
-    if method == 'pgv':
+    if method == "pgv":
         C = np.rec.fromrecords(
-            [-3.1355, -0.4253, 0.8802, -3.2971, 1.3502, 0.0313,
-             0.3719, -0.1137, 0.0433, 0.1356],
-            names='b0,b1,b2,b3,c0,c1,e0,e1,e2,p1'
+            [
+                -3.1355,
+                -0.4253,
+                0.8802,
+                -3.2971,
+                1.3502,
+                0.0313,
+                0.3719,
+                -0.1137,
+                0.0433,
+                0.1356,
+            ],
+            names="b0,b1,b2,b3,c0,c1,e0,e1,e2,p1",
         )
     else:
         C = np.rec.fromrecords(
             [2.6482, -0.2530, 0.8802, -3.2971, 1.3058, 0.0577, 0.6002],
-            names='b0,b1,b2,b3,c0,c1,d0'
+            names="b0,b1,b2,b3,c0,c1,d0",
         )
 
     # Equation 5
@@ -875,12 +764,12 @@
 
     a1 = C.c0 + C.c1 * np.log(yield_coef)
 
-    if method == 'pgv':
+    if method == "pgv":
         ln_disp = a0 + a1 * np.log(pgv)
     else:
         ln_disp = a0 + a1 * np.log(pga) + C.d0 * (mag - 6.5)
 
-    if method == 'pgv':
+    if method == "pgv":
         p0 = C.e0
         if pgv < 2:
             p0 -= C.e1 * np.log(pgv / 2)
@@ -892,27 +781,24 @@
             phi += C.p1 * np.log(yield_coef / 0.2)
 
         tau = 0.177
-        ln_std = np.sqrt(phi ** 2 + tau ** 2)
+        ln_std = np.sqrt(phi**2 + tau**2)
     else:
         ln_std = np.nan
 
     return ln_disp, ln_std
 
+
 @dist_lognorm
-def calc_dam_period_pk19(
-        height: float,
-        direction: str = 'transverse',
-        **kwds
-):
-    if direction in ('lon', 'longitudinal'):
+def calc_dam_period_pk19(height: float, direction: str = "transverse", **kwds):
+    if direction in ("lon", "longitudinal"):
         a = -2.629
         b = 0.377
         ln_std = 0.464
-    elif direction in ('trans', 'transverse'):
+    elif direction in ("trans", "transverse"):
         a = -2.685
         b = 0.430
         ln_std = 0.375
-    elif direction in ('vert', 'vertical'):
+    elif direction in ("vert", "vertical"):
         a = -2.793
         b = 0.283
         ln_std = 0.456
