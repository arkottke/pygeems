<<<<<<< HEAD
"""Functions and classes for calculation of ground motion parameters."""
from typing import Optional

import numpy as np
from numpy.typing import ArrayLike
=======
import re

import numpy as np
import numpy.typing as npt

>>>>>>> 80bb2692

from . import FPATH_DATA
from .utils import check_bounds
from .utils import check_options
from .utils import dist_lognorm

_CACHE_REA15 = {}


def calc_damping_scaling_rea15(
    damping: float,
    mag: float,
    dist_rup: float,
    comp: str = "rotd50",
    periods: Optional[ArrayLike] = None,
) -> ArrayLike:
    """Compute the damping scaling proposed by Rezaeian et al. (2014).

    Parameters
    ----------
    damping: damping ratio of the oscillator in percent (2 for 2%)
    mag: earthquake magnitude
    dist_rup: closest distance to the rupture in [km]
    comp: component, can be either: 'rotd50', 'roti50', 'vertical'
    periods: *optional* periods to provide values.

    Returns
    -------
    ret : np.rec.array
        Array with columns period, damping scaling factor, and natural logarithmic standard deviation.
    """
    check_bounds(damping, 0.5, 30, "damping")
    check_options(comp, ["rotd50", "roti50", "vertical"], "comp")

    # Only load the coefficients once
    if comp not in _CACHE_REA15:
        _CACHE_REA15[comp] = np.genfromtxt(
            FPATH_DATA / f"rezaeian_et_al_2014-{comp}.csv",
            delimiter=",",
            skip_header=1,
            names=True,
        ).view(np.recarray)
    C = _CACHE_REA15[comp]

    ln_damp = np.log(damping)
    ln_dsf = (
        C.b0
        + C.b1 * ln_damp
        + C.b2 * ln_damp**2
        + (C.b3 + C.b4 * ln_damp + C.b5 * ln_damp**2) * mag
        + (C.b6 + C.b7 * ln_damp + C.b8 * ln_damp**2) * np.log(dist_rup + 1)
    )
    ln_damp_5 = np.log(damping / 5)
    ln_std = np.abs(C.a0 * ln_damp_5 + C.a1 * ln_damp_5**2)

    if periods:
        # Interpolate over the provided periods
        ln_dsf = np.interp(np.log(periods), np.log(C.period), ln_dsf)
        ln_std = np.interp(np.log(periods), np.log(C.period), ln_std)
    else:
        periods = C.period

    ret = np.rec.fromarrays(
        [periods, np.exp(ln_dsf), ln_std], names="period,dsf,ln_std"
    )
    return ret


@dist_lognorm
<<<<<<< HEAD
def calc_period_rea05(
    kind: str,
    mag: float,
    dist_rup: float,
    site_class: str = "c",
    directivity: bool = False,
    **kwargs,
):
    """Rathje et al. (2005) period metrics."""
=======
def calc_period_rea05(kind, mag, dist_rup, site_class="c", directivity=False, **kwargs):
>>>>>>> 80bb2692
    # Model coefficients from Table 2
    C = {
        model: np.rec.fromrecords(values, names="c1,c2,c3,c4,c5,c6")
        for model, values in zip(
            ["period_mean", "period_avg", "period_pred"],
            [
                (-1.00, 0.18, 0.0038, 0.078, 0.27, 0.40),
                (-0.89, 0.29, 0.0030, 0.070, 0.25, 0.37),
                (-1.78, 0.30, 0.0045, 0.150, 0.33, 0.24),
            ],
        )
    }[kind]

    check_options(site_class, "bcd", "site_class")
    if kind in ["period_avg", "period_pred"]:
        check_bounds(mag, 4.7, 7.6, "mag")
    else:
        mag = np.minimum(mag, 7.25)
        check_bounds(mag, 5.0, 7.25, "mag")

    if site_class == "c":
        s_c = 1
        s_d = 0
    elif site_class == "d":
        s_c = 0
        s_d = 1
    else:
        s_c = 0
        s_d = 0

    f_d = int(directivity)

    ln_period = (
        C.c1
        + C.c2 * (mag - 6)
        + C.c3 * dist_rup
        + C.c4 * s_c
        + C.c5 * s_d
        + C.c6 * (1 - dist_rup / 20) * f_d
    )

    intra = {
        "period_mean": {"b": 0.42, "c": 0.38, "d": 0.31},
        "period_avg": {"b": 0.42, "c": 0.38, "d": 0.31},
        "period_pred": {"b": 0.42, "c": 0.38, "d": 0.31},
    }[kind][site_class]
    inter = {"period_mean": 0.17, "period_avg": 0.13, "period_pred": 0.22}[kind]
    ln_std = np.sqrt(intra**2 + inter**2)

    return ln_period, ln_std


@dist_lognorm
def calc_aris_intensity_aea16(
<<<<<<< HEAD
    mag: float,
    v_s30: float,
    pga: float,
    psa_1s: float,
    hanging_wall: bool = False,
    dist_jb: Optional[float] = None,
    ln_std_pga: Optional[float] = None,
    ln_std_psa_1s: Optional[float] = None,
    **kwargs,
):
    """Abrahamson et al. (2016) Arias intensity model."""
=======
    mag,
    v_s30,
    pga,
    psa_1s,
    hanging_wall=False,
    dist_jb=None,
    ln_std_pga=None,
    ln_std_psa_1s=None,
    **kwargs,
):
    """Arias intensity estimate from Abrahamson, Shi, and Yang (2016)."""
    # FIXME: Add docstring
>>>>>>> 80bb2692
    # From Table 3.1
    # Value of c8 is provided after equation 3.7
    C = np.rec.fromrecords(
        (0.47, -0.28, 0.50, 1.52, 0.21, 0.09), names="c1,c2,c3,c4,c5,c8"
    )

    ln_arias_int = (
        C.c1
        + C.c2 * np.log(v_s30)
        + C.c3 * mag
        + C.c4 * np.log(pga)
        + C.c5 * np.log(psa_1s)
    )
    if hanging_wall:
        assert dist_jb is not None
        ln_arias_int += C.c8 * np.clip(1 - (dist_jb - 5) / 5, 0, 1)

    if ln_std_pga is None and ln_std_psa_1s is None:
        # Computed from residuals
        ln_std = np.interp(
            mag, [3, 4, 5, 6, 7], [0.40, 0.39, 0.37, 0.33, 0.40], left=0.40, right=0.40
        )
    else:
        raise NotImplementedError

    return ln_arias_int, ln_std


class TimeSeries:
    def __init__(self, time_step, accels, info=""):
        self._time_step = time_step
        self._accels = accels
        self._info = info

    @property
    def info(self):
        return self._info

    @property
    def time_step(self):
        return self._time_step

    @property
    def accels(self):
        return self._accels

    @classmethod
    def read_at2(cls, filename):
        with open(filename) as fp:
            next(fp)
            info = next(fp).strip()
            next(fp)
            parts = [p for p in re.split("[ ,]", next(fp)) if p]
            count = int(parts[1])
            time_step = float(parts[3])
            accels = np.array([p for l in fp for p in l.split()]).astype(float)
        return cls(time_step, accels, info)


# FIXME: Add
# @dist_lognorm
# def calc_conditional_pgv_ab19(
#         mag,
#         dist,
#         v_s30,
#
#         **kwds
# ):
#     """Compute the PGV/PGA ratio from Abrahamson and Bhasin (2018).
#
#     """
#
#     if pga is not None:
#         c_values = ()
#     if psa_1s is not None:
#
#     else:
#         C = np.rec.fromrecords(
#             ()
#         )
#
#
#     ln_mean = (
#         3.3 +
#         0.53 * mag -
#         0.14 * np.log(dist + 3) -
#         0.32 * np.log(v_s30) - np.log(980)
#     )
#     ln_std = np.sqrt(0.45 ** 2 + (0.53 * 0.3) ** 2) * np.ones_like(mag)
#     return ln_mean, ln_std


def calc_pulse_proportion_hea12(
    dist_rup: npt.ArrayLike, epsilon: npt.ArrayLike
) -> npt.ArrayLike:
    """Calculate the pulse proportion from Hayden et al. (2012).

    Parameters
    ----------
    dist_rup : float or array_like
        Closest distance to the fault rupture [km]
    epsilon : float or array_like
        Number of stanard deviations

    Returns
    -------
    Proportion of records with pulse-like behavior

    """

    prop = np.exp(0.891 - 0.188 * dist_rup + 1.230 * epsilon) / (
        1 + np.exp(0.981 - 0.188 * dist_rup + 1.230 * epsilon)
    )

    return prop<|MERGE_RESOLUTION|>--- conflicted
+++ resolved
@@ -1,16 +1,10 @@
-<<<<<<< HEAD
 """Functions and classes for calculation of ground motion parameters."""
+
+import re
 from typing import Optional
-
-import numpy as np
-from numpy.typing import ArrayLike
-=======
-import re
 
 import numpy as np
 import numpy.typing as npt
-
->>>>>>> 80bb2692
 
 from . import FPATH_DATA
 from .utils import check_bounds
@@ -25,8 +19,8 @@
     mag: float,
     dist_rup: float,
     comp: str = "rotd50",
-    periods: Optional[ArrayLike] = None,
-) -> ArrayLike:
+    periods: Optional[npt.ArrayLike] = None,
+) -> npt.ArrayLike:
     """Compute the damping scaling proposed by Rezaeian et al. (2014).
 
     Parameters
@@ -80,7 +74,6 @@
 
 
 @dist_lognorm
-<<<<<<< HEAD
 def calc_period_rea05(
     kind: str,
     mag: float,
@@ -90,9 +83,6 @@
     **kwargs,
 ):
     """Rathje et al. (2005) period metrics."""
-=======
-def calc_period_rea05(kind, mag, dist_rup, site_class="c", directivity=False, **kwargs):
->>>>>>> 80bb2692
     # Model coefficients from Table 2
     C = {
         model: np.rec.fromrecords(values, names="c1,c2,c3,c4,c5,c6")
@@ -147,7 +137,6 @@
 
 @dist_lognorm
 def calc_aris_intensity_aea16(
-<<<<<<< HEAD
     mag: float,
     v_s30: float,
     pga: float,
@@ -158,21 +147,7 @@
     ln_std_psa_1s: Optional[float] = None,
     **kwargs,
 ):
-    """Abrahamson et al. (2016) Arias intensity model."""
-=======
-    mag,
-    v_s30,
-    pga,
-    psa_1s,
-    hanging_wall=False,
-    dist_jb=None,
-    ln_std_pga=None,
-    ln_std_psa_1s=None,
-    **kwargs,
-):
     """Arias intensity estimate from Abrahamson, Shi, and Yang (2016)."""
-    # FIXME: Add docstring
->>>>>>> 80bb2692
     # From Table 3.1
     # Value of c8 is provided after equation 3.7
     C = np.rec.fromrecords(
